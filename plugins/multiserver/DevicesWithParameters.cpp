--- conflicted
+++ resolved
@@ -26,12 +26,9 @@
 #include "DevicesWithParameters.h"
 #include "GetSerialPortState.h"
 #include <osvr/VRPNServer/VRPNDeviceRegistration.h>
-<<<<<<< HEAD
 #include <osvr/USBSerial/USBSerialEnum.h>
-=======
 #include <osvr/Util/StringLiteralFileToString.h>
 #include "org_opengoggles_bundled_Multiserver_YEI_3Space_Sensor_json.h"
->>>>>>> cbe6c960
 
 // Library/third-party includes
 #include <json/reader.h>
@@ -112,21 +109,13 @@
 
         osvr::vrpnserver::VRPNDeviceRegistration reg(ctx);
 
-<<<<<<< HEAD
         reg.registerDevice(new vrpn_YEI_3Space_Sensor(
             reg.useDecoratedName(data.getName("YEI_3Space_Sensor")).c_str(),
             reg.getVRPNConnection(), port.c_str(), 115200,
             calibrate_gyros_on_setup, tare_on_setup, frames_per_second, 0, 0, 1,
             0, reset_commands.get_array()));
+        reg.setDeviceDescriptor(osvr::util::makeString(
+            org_opengoggles_bundled_Multiserver_YEI_3Space_Sensor_json));
     }
-=======
-    reg.registerDevice(new vrpn_YEI_3Space_Sensor(
-        reg.useDecoratedName(data.getName("YEI_3Space_Sensor")).c_str(),
-        reg.getVRPNConnection(), port.c_str(), 115200, calibrate_gyros_on_setup,
-        tare_on_setup, frames_per_second, 0, 0, 1, 0,
-        reset_commands.get_array()));
 
-    reg.setDeviceDescriptor(osvr::util::makeString(
-        org_opengoggles_bundled_Multiserver_YEI_3Space_Sensor_json));
->>>>>>> cbe6c960
 }