--- conflicted
+++ resolved
@@ -175,15 +175,11 @@
             changed.set();
         }
 
-<<<<<<< HEAD
         /// normalize device descriptor
         const std::string normalizedDescriptor =
             normalizeDeviceDescriptor(jsonDescriptor);
 
-        /// Parse JSON
-=======
         /// Parse JSON to stuff into device node.
->>>>>>> 64d97d4e
         Json::Value descriptor;
         {
             Json::Reader reader;
