/** @file
    @brief Implementation

    @date 2014

    @author
    Sensics, Inc.
    <http://sensics.com/osvr>
*/

// Copyright 2014 Sensics, Inc.
//
// All rights reserved.
//
// (Final version intended to be licensed under
// the Apache License, Version 2.0)

// Internal Includes
#include "ServerImpl.h"
#include <osvr/Connection/Connection.h>
#include <osvr/PluginHost/RegistrationContext.h>
#include <osvr/Util/MessageKeys.h>
#include <osvr/Connection/MessageType.h>
#include <osvr/Util/Verbosity.h>
<<<<<<< HEAD
#include "../Connection/VrpnConnectionKind.h" /// @todo warning - cross-library internal header!
#include <osvr/Common/SystemComponent.h>
=======
#include <osvr/Util/Microsleep.h>
>>>>>>> f7d2b4b8

// Library/third-party includes
#include <vrpn_ConnectionPtr.h>

// Standard includes
#include <stdexcept>
#include <functional>

namespace osvr {
namespace server {
    static vrpn_ConnectionPtr
    getVRPNConnection(connection::ConnectionPtr const &conn) {
        vrpn_ConnectionPtr ret;
        if (std::string(conn->getConnectionKindID()) ==
            osvr::connection::getVRPNConnectionKindID()) {
            ret = vrpn_ConnectionPtr(
                static_cast<vrpn_Connection *>(conn->getUnderlyingObject()));
        }
        return ret;
    }
    ServerImpl::ServerImpl(connection::ConnectionPtr const &conn)
        : m_conn(conn), m_ctx(make_shared<pluginhost::RegistrationContext>()),
<<<<<<< HEAD
          m_systemComponent(nullptr), m_running(false) {
=======
          m_running(false), m_sleepTime(0) {
>>>>>>> f7d2b4b8
        if (!m_conn) {
            throw std::logic_error(
                "Can't pass a null ConnectionPtr into Server constructor!");
        }
        osvr::connection::Connection::storeConnection(*m_ctx, m_conn);

        auto vrpnConn = getVRPNConnection(m_conn);
        m_systemDevice = common::createServerDevice(
            common::SystemComponent::deviceName(), vrpnConn);

        m_systemComponent =
            m_systemDevice->addComponent(common::SystemComponent::create());
        registerMainloopMethod([this] { m_systemDevice->update(); });
        m_conn->registerConnectionHandler(
            std::bind(&ServerImpl::triggerHardwareDetect, std::ref(*this)));
        m_conn->registerConnectionHandler(
            std::bind(&ServerImpl::m_sendRoutes, std::ref(*this)));
    }

    ServerImpl::~ServerImpl() { stop(); }

    void ServerImpl::start() {
        boost::unique_lock<boost::mutex> lock(m_runControl);
        m_running = true;

        // Use a lambda to run the loop.
        m_thread = boost::thread([&] {
            bool keepRunning = true;
            ::util::LoopGuard guard(m_run);
            do {
                keepRunning = this->loop();
            } while (keepRunning);
            m_ctx.reset();
            m_conn.reset();
            m_running = false;
        });
        m_run.signalAndWaitForStart();
    }

    void ServerImpl::startAndAwaitShutdown() {
        start();
        awaitShutdown();
    }

    void ServerImpl::awaitShutdown() { m_thread.join(); }

    void ServerImpl::stop() {
        boost::unique_lock<boost::mutex> lock(m_runControl);
        m_run.signalAndWaitForShutdown();
        m_thread.join();
        m_thread = boost::thread();
    }

    void ServerImpl::signalStop() {
        boost::unique_lock<boost::mutex> lock(m_runControl);
        m_run.signalShutdown();
    }

    void ServerImpl::loadPlugin(std::string const &pluginName) {
        m_callControlled(std::bind(&pluginhost::RegistrationContext::loadPlugin,
                                   m_ctx, pluginName));
    }

    void ServerImpl::instantiateDriver(std::string const &plugin,
                                       std::string const &driver,
                                       std::string const &params) {
        m_ctx->instantiateDriver(plugin, driver, params);
    }

    void ServerImpl::triggerHardwareDetect() {
        OSVR_DEV_VERBOSE("Performing hardware auto-detection.");
        m_callControlled(std::bind(
            &pluginhost::RegistrationContext::triggerHardwareDetect, m_ctx));
    }

    void ServerImpl::registerMainloopMethod(MainloopMethod f) {
        if (f) {
            m_callControlled([&] { m_mainloopMethods.push_back(f); });
        }
    }

    bool ServerImpl::loop() {
        bool shouldContinue;
        {
            /// @todo More elegant way of running queued things than grabbing a
            /// mutex each time through?
            boost::unique_lock<boost::mutex> lock(m_mainThreadMutex);
            m_conn->process();
            for (auto &f : m_mainloopMethods) {
                f();
            }
            shouldContinue = m_run.shouldContinue();
        }

        if (m_sleepTime > 0) {
            osvr::util::time::microsleep(m_sleepTime);
        } else {
            m_thread.yield();
        }
        return shouldContinue;
    }

    bool ServerImpl::addRoute(std::string const &routingDirective) {
        bool wasNew;
        m_callControlled([&] {
            wasNew = m_routes.addRoute(routingDirective);
            if (m_running) {
                m_sendRoutes();
            }
        });
        return wasNew;
    }

    std::string ServerImpl::getRoutes(bool styled) const {
        std::string ret;
        m_callControlled([&] { ret = m_routes.getRoutes(styled); });
        return ret;
    }

    std::string ServerImpl::getSource(std::string const &destination) const {
        std::string ret;
        m_callControlled([&] { ret = m_routes.getSource(destination); });
        return ret;
    }

    void ServerImpl::m_sendRoutes() {
        std::string message = m_routes.getRoutes();
        OSVR_DEV_VERBOSE("Transmitting " << m_routes.size()
                                         << " routes to the client.");
        m_systemComponent->sendRoutes(message);
    }

    void ServerImpl::setSleepTime(int microseconds) {
        m_sleepTime = microseconds;
    }

    int ServerImpl::getSleepTime() const {
        return m_sleepTime;
    }

} // namespace server
} // namespace osvr<|MERGE_RESOLUTION|>--- conflicted
+++ resolved
@@ -22,12 +22,9 @@
 #include <osvr/Util/MessageKeys.h>
 #include <osvr/Connection/MessageType.h>
 #include <osvr/Util/Verbosity.h>
-<<<<<<< HEAD
 #include "../Connection/VrpnConnectionKind.h" /// @todo warning - cross-library internal header!
+#include <osvr/Util/Microsleep.h>
 #include <osvr/Common/SystemComponent.h>
-=======
-#include <osvr/Util/Microsleep.h>
->>>>>>> f7d2b4b8
 
 // Library/third-party includes
 #include <vrpn_ConnectionPtr.h>
@@ -50,11 +47,7 @@
     }
     ServerImpl::ServerImpl(connection::ConnectionPtr const &conn)
         : m_conn(conn), m_ctx(make_shared<pluginhost::RegistrationContext>()),
-<<<<<<< HEAD
-          m_systemComponent(nullptr), m_running(false) {
-=======
-          m_running(false), m_sleepTime(0) {
->>>>>>> f7d2b4b8
+          m_systemComponent(nullptr), m_running(false), m_sleepTime(0) {
         if (!m_conn) {
             throw std::logic_error(
                 "Can't pass a null ConnectionPtr into Server constructor!");
