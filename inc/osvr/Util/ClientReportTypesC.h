/** @file
    @brief Header

    Must be c-safe!

    @date 2014

    @author
    Ryan Pavlik
    <ryan@sensics.com>
    <http://sensics.com>
*/

/*
// Copyright 2014 Sensics, Inc.
//
// All rights reserved.
//
// (Final version intended to be licensed under
// the Apache License, Version 2.0)
*/

#ifndef INCLUDED_ClientReportTypesC_h_GUID_E79DAB07_78B7_4795_1EB9_CA6EEB274AEE
#define INCLUDED_ClientReportTypesC_h_GUID_E79DAB07_78B7_4795_1EB9_CA6EEB274AEE

/* Internal Includes */
#include <osvr/Util/APIBaseC.h>
#include <osvr/Util/Pose3C.h>
#include <osvr/Util/StdInt.h>

/* Library/third-party includes */
/* none */

/* Standard includes */
/* none */

OSVR_EXTERN_C_BEGIN

/** @addtogroup ClientKit
    @{
*/

/** @brief Type of position state */
typedef struct OSVR_Vec3 OSVR_PositionState;

/** @brief Report type for a position callback on a tracker interface */
typedef struct OSVR_PositionReport {
    /** @brief Identifies the sensor that the report comes from */
    int32_t sensor;
    /** @brief The position vector */
<<<<<<< HEAD
    OSVR_PositionState xyz;
};
=======
    OSVR_Vec3 xyz;
} OSVR_PositionReport;
>>>>>>> 2279d242

/** @brief Type of orientation state */
typedef struct OSVR_Quaternion OSVR_OrientationState;

/** @brief Report type for an orientation callback on a tracker interface */
typedef struct OSVR_OrientationReport {
    /** @brief Identifies the sensor that the report comes from */
    int32_t sensor;
    /** @brief The rotation unit quaternion */
<<<<<<< HEAD
    OSVR_OrientationState rotation;
};
=======
    OSVR_Quaternion rotation;
} OSVR_OrientationReport;
>>>>>>> 2279d242

/** @brief Type of pose state */
typedef struct OSVR_Pose3 OSVR_PoseState;

/** @brief Report type for a pose (position and orientation) callback on a
    tracker interface
*/
typedef struct OSVR_PoseReport {
    /** @brief Identifies the sensor that the report comes from */
    int32_t sensor;
    /** @brief The pose structure, containing a position vector and a rotation
        quaternion
    */
<<<<<<< HEAD
    OSVR_PoseState pose;
};
=======
    OSVR_Pose3 pose;
} OSVR_PoseReport;
>>>>>>> 2279d242

/** @brief Type of button state */
typedef uint8_t OSVR_ButtonState;

/** @brief Report type for a callback on a button interface */
typedef struct OSVR_ButtonReport {
    /** @brief Identifies the sensor that the report comes from */
    int32_t sensor;
    /** @brief The button state: 1 is pressed, 0 is not pressed. */
    OSVR_ButtonState state;
} OSVR_ButtonReport;

/** @brief Type of analog channel state */
typedef double OSVR_AnalogState;

/** @brief Report type for a callback on an analog interface */
typedef struct OSVR_AnalogReport {
    /** @brief Identifies the sensor/channel that the report comes from */
    int32_t sensor;
    /** @brief The analog state. */
    OSVR_AnalogState state;
} OSVR_AnalogReport;

/** @} */
OSVR_EXTERN_C_END

#endif<|MERGE_RESOLUTION|>--- conflicted
+++ resolved
@@ -48,13 +48,8 @@
     /** @brief Identifies the sensor that the report comes from */
     int32_t sensor;
     /** @brief The position vector */
-<<<<<<< HEAD
     OSVR_PositionState xyz;
-};
-=======
-    OSVR_Vec3 xyz;
 } OSVR_PositionReport;
->>>>>>> 2279d242
 
 /** @brief Type of orientation state */
 typedef struct OSVR_Quaternion OSVR_OrientationState;
@@ -64,13 +59,8 @@
     /** @brief Identifies the sensor that the report comes from */
     int32_t sensor;
     /** @brief The rotation unit quaternion */
-<<<<<<< HEAD
     OSVR_OrientationState rotation;
-};
-=======
-    OSVR_Quaternion rotation;
 } OSVR_OrientationReport;
->>>>>>> 2279d242
 
 /** @brief Type of pose state */
 typedef struct OSVR_Pose3 OSVR_PoseState;
@@ -84,13 +74,8 @@
     /** @brief The pose structure, containing a position vector and a rotation
         quaternion
     */
-<<<<<<< HEAD
     OSVR_PoseState pose;
-};
-=======
-    OSVR_Pose3 pose;
 } OSVR_PoseReport;
->>>>>>> 2279d242
 
 /** @brief Type of button state */
 typedef uint8_t OSVR_ButtonState;
