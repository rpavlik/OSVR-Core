/** @file
    @brief Header

    @date 2015

    @author
    Sensics, Inc.
    <http://sensics.com>

*/

// Copyright 2015 Sensics, Inc.
//
// All rights reserved.
//
// (Final version intended to be licensed under
// the Apache License, Version 2.0)

#ifndef INCLUDED_Microsleep_h_GUID_18728CEA_A634_4268_845E_86007CA19511
#define INCLUDED_Microsleep_h_GUID_18728CEA_A634_4268_845E_86007CA19511

// Internal Includes
#include <osvr/Util/ReturnCodesC.h>
#include <osvr/Util/Export.h>

// Library/third-party includes
#include <boost/thread/thread.hpp>

// Standard includes
// - none

namespace osvr {

namespace util {

    namespace time {

<<<<<<< HEAD
        /**
         * @brief Request a thread sleep for at least the given number of
         *microseconds.
         *
         * DO NOT use within a Sync plugin!
         *
         * This is just a request for a minimum sleep time -- operating system
         * scheduling and sleep granularity means that you may end up sleeping
         *for
         * longer.
         *
=======
        /** @brief Request a thread sleep for at least the given number of
            microseconds.

          DO NOT use within a Sync plugin!

          This is just a request for a minimum sleep time -- operating system
          scheduling and sleep granularity means that you may end up sleeping
          for longer.

>>>>>>> a8e1d350
         */
        inline OSVR_ReturnCode microsleep(OSVR_IN uint64_t microseconds) {
            boost::this_thread::sleep(
                boost::posix_time::microseconds(microseconds));
            return OSVR_RETURN_SUCCESS;
        }

    } // end namespace time

} // end namespace util

} // end namespace osvr

#endif // INCLUDED_Microsleep_h_GUID_18728CEA_A634_4268_845E_86007CA19511<|MERGE_RESOLUTION|>--- conflicted
+++ resolved
@@ -35,29 +35,16 @@
 
     namespace time {
 
-<<<<<<< HEAD
         /**
          * @brief Request a thread sleep for at least the given number of
-         *microseconds.
+         * microseconds.
          *
          * DO NOT use within a Sync plugin!
          *
          * This is just a request for a minimum sleep time -- operating system
          * scheduling and sleep granularity means that you may end up sleeping
-         *for
-         * longer.
+         * for longer.
          *
-=======
-        /** @brief Request a thread sleep for at least the given number of
-            microseconds.
-
-          DO NOT use within a Sync plugin!
-
-          This is just a request for a minimum sleep time -- operating system
-          scheduling and sleep granularity means that you may end up sleeping
-          for longer.
-
->>>>>>> a8e1d350
          */
         inline OSVR_ReturnCode microsleep(OSVR_IN uint64_t microseconds) {
             boost::this_thread::sleep(
