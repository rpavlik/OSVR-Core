--- conflicted
+++ resolved
@@ -273,15 +273,6 @@
 				BasePoseMap(BasePoseMap const&) = delete;
 				BasePoseMap(BasePoseMap && other) : m_pose(other.m_pose) {}
 #endif
-<<<<<<< HEAD
-                /// Read-only accessor for the pose as an Eigen transform.
-                Eigen::Isometry3d transform() const {
-                    return fromPose(*m_pose);
-                }
-                /// Read-only conversion operator for the pose as an Eigen
-                /// transform.
-                operator Eigen::Isometry3d() const { return transform(); }
-=======
                 typedef Eigen::Isometry3d TransformType;
                 typedef typename TransformType::MatrixType MatrixType;
 
@@ -294,7 +285,6 @@
                 /// Read-only accessor for the pose as an Eigen Matrix
                 MatrixType matrix() const { return fromPose(*m_pose).matrix(); }
 
->>>>>>> 12843983
                 /// Read-only accessor for the translation as an Eigen vector
                 /// map.
                 Eigen::Map<const Eigen::Vector3d> translation() const {
